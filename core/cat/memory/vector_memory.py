--- conflicted
+++ resolved
@@ -105,26 +105,8 @@
         # create collection if it does not exist
         try:
             self.client.get_collection(self.collection_name)
-<<<<<<< HEAD
-            log(f'Collection "{self.collection_name}" already present in vector store')
-            # rough edit, if you have different size delete and recreate from scratch
-            if self.client.get_collection(self.collection_name).config.params.vectors.size==self.embedder_size:
-                tabula_rasa = False
-                log(f'Collection "{self.collection_name}" has the same size of the embedder')
-            else:
-                log(f'Collection "{self.collection_name}" has different size of the embedder')
-                self.client.delete_collection(self.collection_name)
-                log(f'Collection "{self.collection_name}" deleted')
-                log(f"Creating collection {self.collection_name} ...")
-                self.client.recreate_collection(
-                    collection_name=self.collection_name,
-                    vectors_config=VectorParams(size=self.embedder_size, distance=Distance.COSINE),
-                )
-                tabula_rasa = True
-=======
             tabula_rasa = False
             log(f'Collection "{self.collection_name}" already present in vector store', "INFO")
->>>>>>> b5058ceb
         except:
             log(f"Creating collection {self.collection_name} ...", "INFO")
             self.client.recreate_collection(
